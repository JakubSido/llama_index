--- conflicted
+++ resolved
@@ -1,8 +1,5 @@
 # ChangeLog
 
-<<<<<<< HEAD
-## [0.9.9] - 2023-11-20
-=======
 ## Unreleased
 
 ### Bug Fixes / Nits
@@ -52,7 +49,6 @@
 - Deprecate ExactMatchFilter (#9216)
 
 ## [0.9.9] - 2023-11-29
->>>>>>> c17d1497
 
 ### New Features
 
