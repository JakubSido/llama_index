--- conflicted
+++ resolved
@@ -21,20 +21,6 @@
 logger = logging.getLogger(__name__)
 
 
-<<<<<<< HEAD
-def _to_chroma_filter(
-    standard_filters: MetadataFilters, condition: Optional[str] = None
-) -> dict:
-    """Translate standard metadata filters to Chroma specific spec."""
-    filters = {}
-    if len(standard_filters.filters) == 1:
-        filters[standard_filters.filters[0].key] = standard_filters.filters[0].value
-    else:
-        condition = condition or "$and"
-        filters[condition] = [
-            {filter.key: filter.value} for filter in standard_filters.filters
-        ]
-=======
 def _transform_chroma_filter_condition(condition: str) -> str:
     """Translate standard metadata filter op to Chroma specific spec."""
     if condition == "and":
@@ -91,7 +77,6 @@
         return filters_list[0]
     elif len(filters_list) > 1:
         filters[condition] = filters_list
->>>>>>> c17d1497
     return filters
 
 
