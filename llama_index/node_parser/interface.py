"""Node parser interface."""
from abc import ABC, abstractmethod
from typing import Any, List, Sequence

from llama_index.bridge.pydantic import Field
from llama_index.callbacks import CallbackManager, CBEventType, EventPayload
from llama_index.node_parser.node_utils import build_nodes_from_splits
from llama_index.schema import (
    BaseNode,
    Document,
    MetadataMode,
    NodeRelationship,
    TransformComponent,
)
from llama_index.utils import get_tqdm_iterable


class NodeParser(TransformComponent, ABC):
    """Base interface for node parser."""

    include_metadata: bool = Field(
        default=True, description="Whether or not to consider metadata when splitting."
    )
    include_prev_next_rel: bool = Field(
        default=True, description="Include prev/next node relationships."
    )
    callback_manager: CallbackManager = Field(
        default_factory=CallbackManager, exclude=True
    )

    class Config:
        arbitrary_types_allowed = True

    @abstractmethod
    def _parse_nodes(
        self,
        nodes: Sequence[BaseNode],
        show_progress: bool = False,
        **kwargs: Any,
    ) -> List[BaseNode]:
        ...

    def get_nodes_from_documents(
        self,
        documents: Sequence[Document],
        show_progress: bool = False,
        **kwargs: Any,
    ) -> List[BaseNode]:
        """Parse documents into nodes.

        Args:
            documents (Sequence[Document]): documents to parse
            show_progress (bool): whether to show progress bar

        """
<<<<<<< HEAD
        doc_id_to_document = {doc.doc_id: doc for doc in documents}
=======
        doc_id_to_document = {doc.id_: doc for doc in documents}
>>>>>>> 0e3f4960

        with self.callback_manager.event(
            CBEventType.NODE_PARSING, payload={EventPayload.DOCUMENTS: documents}
        ) as event:
            nodes = self._parse_nodes(documents, show_progress=show_progress, **kwargs)

            if self.include_metadata:
                for node in nodes:
                    if node.ref_doc_id is not None:
                        node.metadata.update(
                            doc_id_to_document[node.ref_doc_id].metadata
                        )

            if self.include_prev_next_rel:
                for i, node in enumerate(nodes):
                    if i > 0:
                        node.relationships[NodeRelationship.PREVIOUS] = nodes[
                            i - 1
                        ].as_related_node_info()
                    if i < len(nodes) - 1:
                        node.relationships[NodeRelationship.NEXT] = nodes[
                            i + 1
                        ].as_related_node_info()

            event.on_end({EventPayload.NODES: nodes})

        return nodes

    def __call__(self, nodes: List[BaseNode], **kwargs: Any) -> List[BaseNode]:
        return self.get_nodes_from_documents(nodes, **kwargs)


class TextSplitter(NodeParser):
    @abstractmethod
    def split_text(self, text: str) -> List[str]:
        ...

    def split_texts(self, texts: List[str]) -> List[str]:
        nested_texts = [self.split_text(text) for text in texts]
        return [item for sublist in nested_texts for item in sublist]

    def _parse_nodes(
        self, nodes: Sequence[BaseNode], show_progress: bool = False, **kwargs: Any
    ) -> List[BaseNode]:
        all_nodes: List[BaseNode] = []
        nodes_with_progress = get_tqdm_iterable(nodes, show_progress, "Parsing nodes")
        for node in nodes_with_progress:
            splits = self.split_text(node.get_content())

            all_nodes.extend(build_nodes_from_splits(splits, node))

        return all_nodes


class MetadataAwareTextSplitter(TextSplitter):
    @abstractmethod
    def split_text_metadata_aware(self, text: str, metadata_str: str) -> List[str]:
        ...

    def split_texts_metadata_aware(
        self, texts: List[str], metadata_strs: List[str]
    ) -> List[str]:
        if len(texts) != len(metadata_strs):
            raise ValueError("Texts and metadata_strs must have the same length")
        nested_texts = [
            self.split_text_metadata_aware(text, metadata)
            for text, metadata in zip(texts, metadata_strs)
        ]
        return [item for sublist in nested_texts for item in sublist]

    def _get_metadata_str(self, node: BaseNode) -> str:
        """Helper function to get the proper metadata str for splitting."""
        embed_metadata_str = node.get_metadata_str(mode=MetadataMode.EMBED)
        llm_metadata_str = node.get_metadata_str(mode=MetadataMode.LLM)

        # use the longest metadata str for splitting
        if len(embed_metadata_str) > len(llm_metadata_str):
            metadata_str = embed_metadata_str
        else:
            metadata_str = llm_metadata_str

        return metadata_str

    def _parse_nodes(
        self, nodes: Sequence[BaseNode], show_progress: bool = False, **kwargs: Any
    ) -> List[BaseNode]:
        all_nodes: List[BaseNode] = []
        nodes_with_progress = get_tqdm_iterable(nodes, show_progress, "Parsing nodes")

        for node in nodes_with_progress:
            metadata_str = self._get_metadata_str(node)
            splits = self.split_text_metadata_aware(
                node.get_content(metadata_mode=MetadataMode.NONE),
                metadata_str=metadata_str,
            )
            all_nodes.extend(build_nodes_from_splits(splits, node))

        return all_nodes<|MERGE_RESOLUTION|>--- conflicted
+++ resolved
@@ -53,11 +53,7 @@
             show_progress (bool): whether to show progress bar
 
         """
-<<<<<<< HEAD
-        doc_id_to_document = {doc.doc_id: doc for doc in documents}
-=======
         doc_id_to_document = {doc.id_: doc for doc in documents}
->>>>>>> 0e3f4960
 
         with self.callback_manager.event(
             CBEventType.NODE_PARSING, payload={EventPayload.DOCUMENTS: documents}
