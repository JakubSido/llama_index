from collections import ChainMap
<<<<<<< HEAD
from typing import Any, Callable, List, Optional, Protocol, Sequence, runtime_checkable
=======
from typing import (
    Any,
    Dict,
    List,
    Optional,
    Protocol,
    Sequence,
    get_args,
    runtime_checkable,
)
>>>>>>> 22b4c576

from llama_index.bridge.pydantic import BaseModel, Field, validator
from llama_index.callbacks import CBEventType, EventPayload
from llama_index.core.llms.types import (
    ChatMessage,
    ChatResponseAsyncGen,
    ChatResponseGen,
    CompletionResponseAsyncGen,
    CompletionResponseGen,
    MessageRole,
)
from llama_index.core.query_pipeline.query_component import (
    InputKeys,
    OutputKeys,
    QueryComponent,
    StringableInput,
    validate_and_convert_stringable,
)
from llama_index.llms.base import BaseLLM
from llama_index.llms.generic_utils import (
    messages_to_prompt as generic_messages_to_prompt,
)
from llama_index.llms.generic_utils import (
    prompt_to_messages,
)
from llama_index.prompts import BasePromptTemplate, PromptTemplate
from llama_index.types import (
    BaseOutputParser,
    PydanticProgramMode,
    TokenAsyncGen,
    TokenGen,
)


# NOTE: These two protocols are needed to appease mypy
@runtime_checkable
class MessagesToPromptType(Protocol):
    def __call__(self, messages: Sequence[ChatMessage]) -> str:
        pass


@runtime_checkable
class CompletionToPromptType(Protocol):
    def __call__(self, prompt: str) -> str:
        pass


def stream_completion_response_to_tokens(
    completion_response_gen: CompletionResponseGen,
) -> TokenGen:
    """Convert a stream completion response to a stream of tokens."""

    def gen() -> TokenGen:
        for response in completion_response_gen:
            yield response.delta or ""

    return gen()


def stream_chat_response_to_tokens(
    chat_response_gen: ChatResponseGen,
) -> TokenGen:
    """Convert a stream completion response to a stream of tokens."""

    def gen() -> TokenGen:
        for response in chat_response_gen:
            yield response.delta or ""

    return gen()


async def astream_completion_response_to_tokens(
    completion_response_gen: CompletionResponseAsyncGen,
) -> TokenAsyncGen:
    """Convert a stream completion response to a stream of tokens."""

    async def gen() -> TokenAsyncGen:
        async for response in completion_response_gen:
            yield response.delta or ""

    return gen()


async def astream_chat_response_to_tokens(
    chat_response_gen: ChatResponseAsyncGen,
) -> TokenAsyncGen:
    """Convert a stream completion response to a stream of tokens."""

    async def gen() -> TokenAsyncGen:
        async for response in chat_response_gen:
            yield response.delta or ""

    return gen()


def default_completion_to_prompt(prompt: str) -> str:
    return prompt


class LLM(BaseLLM):
    system_prompt: Optional[str] = Field(
        default=None, description="System prompt for LLM calls."
    )
    messages_to_prompt: Callable = Field(
        description="Function to convert a list of messages to an LLM prompt.",
        default=None,
        exclude=True,
    )
    completion_to_prompt: Callable = Field(
        description="Function to convert a completion to an LLM prompt.",
        default=None,
        exclude=True,
    )
    output_parser: Optional[BaseOutputParser] = Field(
        description="Output parser to parse, validate, and correct errors programmatically.",
        default=None,
        exclude=True,
    )
    pydantic_program_mode: PydanticProgramMode = PydanticProgramMode.DEFAULT

    # deprecated
    query_wrapper_prompt: Optional[BasePromptTemplate] = Field(
        description="Query wrapper prompt for LLM calls.",
        default=None,
        exclude=True,
    )

    @validator("messages_to_prompt", pre=True)
    def set_messages_to_prompt(
        cls, messages_to_prompt: Optional[MessagesToPromptType]
    ) -> MessagesToPromptType:
        return messages_to_prompt or generic_messages_to_prompt

    @validator("completion_to_prompt", pre=True)
    def set_completion_to_prompt(
        cls, completion_to_prompt: Optional[CompletionToPromptType]
    ) -> CompletionToPromptType:
        return completion_to_prompt or default_completion_to_prompt

    def _log_template_data(
        self, prompt: BasePromptTemplate, **prompt_args: Any
    ) -> None:
        template_vars = {
            k: v
            for k, v in ChainMap(prompt.kwargs, prompt_args).items()
            if k in prompt.template_vars
        }
        with self.callback_manager.event(
            CBEventType.TEMPLATING,
            payload={
                EventPayload.TEMPLATE: prompt.get_template(llm=self),
                EventPayload.TEMPLATE_VARS: template_vars,
                EventPayload.SYSTEM_PROMPT: self.system_prompt,
                EventPayload.QUERY_WRAPPER_PROMPT: self.query_wrapper_prompt,
            },
        ):
            pass

    def _get_prompt(self, prompt: BasePromptTemplate, **prompt_args: Any) -> str:
        formatted_prompt = prompt.format(
            llm=self,
            messages_to_prompt=self.messages_to_prompt,
            completion_to_prompt=self.completion_to_prompt,
            **prompt_args,
        )
        if self.output_parser is not None:
            formatted_prompt = self.output_parser.format(formatted_prompt)
        return self._extend_prompt(formatted_prompt)

    def _get_messages(
        self, prompt: BasePromptTemplate, **prompt_args: Any
    ) -> List[ChatMessage]:
        messages = prompt.format_messages(llm=self, **prompt_args)
        if self.output_parser is not None:
            messages = self.output_parser.format_messages(messages)
        return self._extend_messages(messages)

    def structured_predict(
        self,
        output_cls: BaseModel,
        prompt: PromptTemplate,
        **prompt_args: Any,
    ) -> BaseModel:
        from llama_index.program.utils import get_program_for_llm

        program = get_program_for_llm(
            output_cls,
            prompt,
            self,
            pydantic_program_mode=self.pydantic_program_mode,
        )

        return program(**prompt_args)

    async def astructured_predict(
        self,
        output_cls: BaseModel,
        prompt: PromptTemplate,
        **prompt_args: Any,
    ) -> BaseModel:
        from llama_index.program.utils import get_program_for_llm

        program = get_program_for_llm(
            output_cls,
            prompt,
            self,
            pydantic_program_mode=self.pydantic_program_mode,
        )

        return await program.acall(**prompt_args)

    def _parse_output(self, output: str) -> str:
        if self.output_parser is not None:
            return str(self.output_parser.parse(output))

        return output

    def predict(
        self,
        prompt: BasePromptTemplate,
        **prompt_args: Any,
    ) -> str:
        """Predict."""
        self._log_template_data(prompt, **prompt_args)

        if self.metadata.is_chat_model:
            messages = self._get_messages(prompt, **prompt_args)
            chat_response = self.chat(messages)
            output = chat_response.message.content or ""
        else:
            formatted_prompt = self._get_prompt(prompt, **prompt_args)
            response = self.complete(formatted_prompt, formatted=True)
            output = response.text

        return self._parse_output(output)

    def stream(
        self,
        prompt: BasePromptTemplate,
        **prompt_args: Any,
    ) -> TokenGen:
        """Stream."""
        self._log_template_data(prompt, **prompt_args)

        if self.metadata.is_chat_model:
            messages = self._get_messages(prompt, **prompt_args)
            chat_response = self.stream_chat(messages)
            stream_tokens = stream_chat_response_to_tokens(chat_response)
        else:
            formatted_prompt = self._get_prompt(prompt, **prompt_args)
            stream_response = self.stream_complete(formatted_prompt, formatted=True)
            stream_tokens = stream_completion_response_to_tokens(stream_response)

        if prompt.output_parser is not None or self.output_parser is not None:
            raise NotImplementedError("Output parser is not supported for streaming.")

        return stream_tokens

    async def apredict(
        self,
        prompt: BasePromptTemplate,
        **prompt_args: Any,
    ) -> str:
        """Async predict."""
        self._log_template_data(prompt, **prompt_args)

        if self.metadata.is_chat_model:
            messages = self._get_messages(prompt, **prompt_args)
            chat_response = await self.achat(messages)
            output = chat_response.message.content or ""
        else:
            formatted_prompt = self._get_prompt(prompt, **prompt_args)
            response = await self.acomplete(formatted_prompt, formatted=True)
            output = response.text

        return self._parse_output(output)

    async def astream(
        self,
        prompt: BasePromptTemplate,
        **prompt_args: Any,
    ) -> TokenAsyncGen:
        """Async stream."""
        self._log_template_data(prompt, **prompt_args)

        if self.metadata.is_chat_model:
            messages = self._get_messages(prompt, **prompt_args)
            chat_response = await self.astream_chat(messages)
            stream_tokens = await astream_chat_response_to_tokens(chat_response)
        else:
            formatted_prompt = self._get_prompt(prompt, **prompt_args)
            stream_response = await self.astream_complete(
                formatted_prompt, formatted=True
            )
            stream_tokens = await astream_completion_response_to_tokens(stream_response)

        if prompt.output_parser is not None or self.output_parser is not None:
            raise NotImplementedError("Output parser is not supported for streaming.")

        return stream_tokens

    def _extend_prompt(
        self,
        formatted_prompt: str,
    ) -> str:
        """Add system and query wrapper prompts to base prompt."""
        extended_prompt = formatted_prompt

        if self.system_prompt:
            extended_prompt = self.system_prompt + "\n\n" + extended_prompt

        if self.query_wrapper_prompt:
            extended_prompt = self.query_wrapper_prompt.format(
                query_str=extended_prompt
            )

        return extended_prompt

    def _extend_messages(self, messages: List[ChatMessage]) -> List[ChatMessage]:
        """Add system prompt to chat message list."""
        if self.system_prompt:
            messages = [
                ChatMessage(role=MessageRole.SYSTEM, content=self.system_prompt),
                *messages,
            ]
        return messages

    def _as_query_component(self, **kwargs: Any) -> QueryComponent:
        """Return query component."""
        if self.metadata.is_chat_model:
            return LLMChatComponent(llm=self, **kwargs)
        else:
            return LLMCompleteComponent(llm=self, **kwargs)


class BaseLLMComponent(QueryComponent):
    """Base LLM component."""

    llm: LLM = Field(..., description="LLM")
    streaming: bool = Field(default=False, description="Streaming mode")

    class Config:
        arbitrary_types_allowed = True

    def set_callback_manager(self, callback_manager: Any) -> None:
        """Set callback manager."""
        self.llm.callback_manager = callback_manager


class LLMCompleteComponent(BaseLLMComponent):
    """LLM completion component."""

    def _validate_component_inputs(self, input: Dict[str, Any]) -> Dict[str, Any]:
        """Validate component inputs during run_component."""
        if "prompt" not in input:
            raise ValueError("Prompt must be in input dict.")

        # do special check to see if prompt is a list of chat messages
        if isinstance(input["prompt"], get_args(List[ChatMessage])):
            input["prompt"] = self.llm.messages_to_prompt(input["prompt"])
            input["prompt"] = validate_and_convert_stringable(input["prompt"])
        else:
            input["prompt"] = validate_and_convert_stringable(input["prompt"])
            input["prompt"] = self.llm.completion_to_prompt(input["prompt"])

        return input

    def _run_component(self, **kwargs: Any) -> Any:
        """Run component."""
        # TODO: support only complete for now
        # non-trivial to figure how to support chat/complete/etc.
        prompt = kwargs["prompt"]
        # ignore all other kwargs for now
        if self.streaming:
            response = self.llm.stream_complete(prompt, formatted=True)
        else:
            response = self.llm.complete(prompt, formatted=True)
        return {"output": response}

    async def _arun_component(self, **kwargs: Any) -> Any:
        """Run component."""
        # TODO: support only complete for now
        # non-trivial to figure how to support chat/complete/etc.
        prompt = kwargs["prompt"]
        # ignore all other kwargs for now
        response = await self.llm.acomplete(prompt, formatted=True)
        return {"output": response}

    @property
    def input_keys(self) -> InputKeys:
        """Input keys."""
        # TODO: support only complete for now
        return InputKeys.from_keys({"prompt"})

    @property
    def output_keys(self) -> OutputKeys:
        """Output keys."""
        return OutputKeys.from_keys({"output"})


class LLMChatComponent(BaseLLMComponent):
    """LLM chat component."""

    def _validate_component_inputs(self, input: Dict[str, Any]) -> Dict[str, Any]:
        """Validate component inputs during run_component."""
        if "messages" not in input:
            raise ValueError("Messages must be in input dict.")

        # if `messages` is a string, convert to a list of chat message
        if isinstance(input["messages"], get_args(StringableInput)):
            input["messages"] = validate_and_convert_stringable(input["messages"])
            input["messages"] = prompt_to_messages(str(input["messages"]))

        for message in input["messages"]:
            if not isinstance(message, ChatMessage):
                raise ValueError("Messages must be a list of ChatMessage")
        return input

    def _run_component(self, **kwargs: Any) -> Any:
        """Run component."""
        # TODO: support only complete for now
        # non-trivial to figure how to support chat/complete/etc.
        messages = kwargs["messages"]
        if self.streaming:
            response = self.llm.stream_chat(messages)
        else:
            response = self.llm.chat(messages)
        return {"output": response}

    async def _arun_component(self, **kwargs: Any) -> Any:
        """Run component."""
        # TODO: support only complete for now
        # non-trivial to figure how to support chat/complete/etc.
        messages = kwargs["messages"]
        if self.streaming:
            response = await self.llm.astream_chat(messages)
        else:
            response = await self.llm.achat(messages)
        return {"output": response}

    @property
    def input_keys(self) -> InputKeys:
        """Input keys."""
        # TODO: support only complete for now
        return InputKeys.from_keys({"messages"})

    @property
    def output_keys(self) -> OutputKeys:
        """Output keys."""
        return OutputKeys.from_keys({"output"})<|MERGE_RESOLUTION|>--- conflicted
+++ resolved
@@ -1,9 +1,7 @@
 from collections import ChainMap
-<<<<<<< HEAD
-from typing import Any, Callable, List, Optional, Protocol, Sequence, runtime_checkable
-=======
 from typing import (
     Any,
+    Callable,
     Dict,
     List,
     Optional,
@@ -12,7 +10,6 @@
     get_args,
     runtime_checkable,
 )
->>>>>>> 22b4c576
 
 from llama_index.bridge.pydantic import BaseModel, Field, validator
 from llama_index.callbacks import CBEventType, EventPayload
