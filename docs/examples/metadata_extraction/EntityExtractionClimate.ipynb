{
 "cells": [
  {
   "cell_type": "markdown",
   "metadata": {},
   "source": [
    "<a href=\"https://colab.research.google.com/github/jerryjliu/llama_index/blob/main/docs/examples/metadata_extraction/EntityExtractionClimate.ipynb\" target=\"_parent\"><img src=\"https://colab.research.google.com/assets/colab-badge.svg\" alt=\"Open In Colab\"/></a>"
   ]
  },
  {
   "attachments": {},
   "cell_type": "markdown",
   "metadata": {},
   "source": [
    "# Entity Metadata Extraction\n",
    "\n",
    "In this demo, we use the new `EntityExtractor` to extract entities from each node, stored in metadata. The default model is `tomaarsen/span-marker-mbert-base-multinerd`, which is downloaded an run locally from [HuggingFace](https://huggingface.co/tomaarsen/span-marker-mbert-base-multinerd).\n",
    "\n",
    "For more information on metadata extraction in LlamaIndex, see our [documentation](https://gpt-index.readthedocs.io/en/stable/core_modules/data_modules/documents_and_nodes/usage_metadata_extractor.html)."
   ]
  },
  {
   "cell_type": "markdown",
   "metadata": {},
   "source": [
    "If you're opening this Notebook on colab, you will probably need to install LlamaIndex 🦙."
   ]
  },
  {
   "cell_type": "code",
   "execution_count": null,
   "metadata": {},
   "outputs": [],
   "source": [
    "!pip install llama-index"
   ]
  },
  {
   "cell_type": "code",
   "execution_count": null,
   "metadata": {},
   "outputs": [],
   "source": [
    "# Needed to run the entity extractor\n",
    "# !pip install span_marker\n",
    "\n",
    "import os\n",
    "import openai\n",
    "\n",
    "os.environ[\"OPENAI_API_KEY\"] = \"YOUR_API_KEY\"\n",
    "openai.api_key = os.getenv(\"OPENAI_API_KEY\")"
   ]
  },
  {
   "attachments": {},
   "cell_type": "markdown",
   "metadata": {},
   "source": [
    "## Setup the Extractor and Parser"
   ]
  },
  {
   "cell_type": "code",
   "execution_count": null,
   "metadata": {},
   "outputs": [
    {
     "name": "stderr",
     "output_type": "stream",
     "text": [
      "/Users/loganmarkewich/llama_index/llama-index/lib/python3.9/site-packages/tqdm/auto.py:22: TqdmWarning: IProgress not found. Please update jupyter and ipywidgets. See https://ipywidgets.readthedocs.io/en/stable/user_install.html\n",
      "  from .autonotebook import tqdm as notebook_tqdm\n",
      "/Users/loganmarkewich/llama_index/llama-index/lib/python3.9/site-packages/bitsandbytes/cextension.py:34: UserWarning: The installed version of bitsandbytes was compiled without GPU support. 8-bit optimizers, 8-bit multiplication, and GPU quantization are unavailable.\n",
      "  warn(\"The installed version of bitsandbytes was compiled without GPU support. \"\n"
     ]
    },
    {
     "name": "stdout",
     "output_type": "stream",
     "text": [
      "'NoneType' object has no attribute 'cadam32bit_grad_fp32'\n"
     ]
    }
   ],
   "source": [
    "from llama_index.extractors.metadata_extractors import EntityExtractor\n",
    "from llama_index.node_parser import SentenceSplitter\n",
    "\n",
    "entity_extractor = EntityExtractor(\n",
    "    prediction_threshold=0.5,\n",
    "    label_entities=False,  # include the entity label in the metadata (can be erroneous)\n",
    "    device=\"cpu\",  # set to \"cuda\" if you have a GPU\n",
    ")\n",
    "\n",
    "node_parser = SentenceSplitter()\n",
    "\n",
    "transformations = [node_parser, entity_extractor]"
   ]
  },
  {
   "attachments": {},
   "cell_type": "markdown",
   "metadata": {},
   "source": [
    "## Load the data\n",
    "\n",
    "Here, we will download the 2023 IPPC Climate Report - Chapter 3 on Oceans and Coastal Ecosystems (172 Pages)"
   ]
  },
  {
   "cell_type": "code",
   "execution_count": null,
   "metadata": {},
   "outputs": [
    {
     "name": "stdout",
     "output_type": "stream",
     "text": [
      "  % Total    % Received % Xferd  Average Speed   Time    Time     Time  Current\n",
      "                                 Dload  Upload   Total   Spent    Left  Speed\n",
      "100 20.7M  100 20.7M    0     0  22.1M      0 --:--:-- --:--:-- --:--:-- 22.1M\n"
     ]
    }
   ],
   "source": [
    "!curl https://www.ipcc.ch/report/ar6/wg2/downloads/report/IPCC_AR6_WGII_Chapter03.pdf --output IPCC_AR6_WGII_Chapter03.pdf"
   ]
  },
  {
   "attachments": {},
   "cell_type": "markdown",
   "metadata": {},
   "source": [
    "Next, load the documents."
   ]
  },
  {
   "cell_type": "code",
   "execution_count": null,
   "metadata": {},
   "outputs": [],
   "source": [
    "from llama_index import SimpleDirectoryReader\n",
    "\n",
    "documents = SimpleDirectoryReader(\n",
    "    input_files=[\"./IPCC_AR6_WGII_Chapter03.pdf\"]\n",
    ").load_data()"
   ]
  },
  {
   "attachments": {},
   "cell_type": "markdown",
   "metadata": {},
   "source": [
    "## Extracting Metadata\n",
    "\n",
    "Now, this is a pretty long document. Since we are not running on CPU, for now, we will only run on a subset of documents. Feel free to run it on all documents on your own though!"
   ]
  },
  {
   "cell_type": "code",
   "execution_count": null,
   "metadata": {},
   "outputs": [
    {
     "name": "stdout",
     "output_type": "stream",
     "text": [
      "huggingface/tokenizers: The current process just got forked, after parallelism has already been used. Disabling parallelism to avoid deadlocks...\n",
      "To disable this warning, you can either:\n",
      "\t- Avoid using `tokenizers` before the fork if possible\n",
      "\t- Explicitly set the environment variable TOKENIZERS_PARALLELISM=(true | false)\n"
     ]
    }
   ],
   "source": [
<<<<<<< HEAD
    "from llama_index.ingestion import run_transformations\n",
=======
    "from llama_index.ingestion import IngestionPipeline\n",
>>>>>>> 0e3f4960
    "\n",
    "import random\n",
    "\n",
    "random.seed(42)\n",
    "# comment out to run on all documents\n",
    "# 100 documents takes about 5 minutes on CPU\n",
    "documents = random.sample(documents, 100)\n",
    "\n",
<<<<<<< HEAD
    "nodes = run_transformations(documents, transformations)"
=======
    "pipeline = IngestionPipeline(transformations=transformations)\n",
    "\n",
    "nodes = pipeline.run(documents=documents)"
>>>>>>> 0e3f4960
   ]
  },
  {
   "attachments": {},
   "cell_type": "markdown",
   "metadata": {},
   "source": [
    "### Examine the outputs"
   ]
  },
  {
   "cell_type": "code",
   "execution_count": null,
   "metadata": {},
   "outputs": [
    {
     "name": "stdout",
     "output_type": "stream",
     "text": [
      "{'page_label': '387', 'file_name': 'IPCC_AR6_WGII_Chapter03.pdf'}\n",
      "{'page_label': '410', 'file_name': 'IPCC_AR6_WGII_Chapter03.pdf', 'entities': {'Parmesan', 'Boyd', 'Riebesell', 'Gattuso'}}\n",
      "{'page_label': '391', 'file_name': 'IPCC_AR6_WGII_Chapter03.pdf', 'entities': {'Gulev', 'Fox-Kemper'}}\n",
      "{'page_label': '430', 'file_name': 'IPCC_AR6_WGII_Chapter03.pdf', 'entities': {'Kessouri', 'van der Sleen', 'Brodeur', 'Siedlecki', 'Fiechter', 'Ramajo', 'Carozza'}}\n",
      "{'page_label': '388', 'file_name': 'IPCC_AR6_WGII_Chapter03.pdf'}\n"
     ]
    }
   ],
   "source": [
    "samples = random.sample(nodes, 5)\n",
    "for node in samples:\n",
    "    print(node.metadata)"
   ]
  },
  {
   "attachments": {},
   "cell_type": "markdown",
   "metadata": {},
   "source": [
    "## Try a Query!"
   ]
  },
  {
   "cell_type": "code",
   "execution_count": null,
   "metadata": {},
   "outputs": [],
   "source": [
    "from llama_index import ServiceContext, VectorStoreIndex\n",
    "from llama_index.llms import OpenAI\n",
    "\n",
    "service_context = ServiceContext.from_defaults(\n",
    "    llm=OpenAI(model=\"gpt-3.5-turbo\", temperature=0.2)\n",
    ")\n",
    "\n",
    "index = VectorStoreIndex(nodes, service_context=service_context)"
   ]
  },
  {
   "cell_type": "code",
   "execution_count": null,
   "metadata": {},
   "outputs": [
    {
     "name": "stdout",
     "output_type": "stream",
     "text": [
      "According to the provided context information, Fox-Kemper is mentioned in relation to the observed and projected trends of ocean warming and marine heatwaves. It is stated that Fox-Kemper et al. (2021) reported that ocean warming has increased on average by 0.88°C from 1850-1900 to 2011-2020. Additionally, it is mentioned that Fox-Kemper et al. (2021) projected that ocean warming will continue throughout the 21st century, with the rate of global ocean warming becoming scenario-dependent from the mid-21st century. Fox-Kemper is also cited as a source for the information on the increasing frequency, intensity, and duration of marine heatwaves over the 20th and early 21st centuries, as well as the projected increase in frequency of marine heatwaves in the future.\n"
     ]
    }
   ],
   "source": [
    "query_engine = index.as_query_engine()\n",
    "response = query_engine.query(\"What is said by Fox-Kemper?\")\n",
    "print(response)"
   ]
  },
  {
   "attachments": {},
   "cell_type": "markdown",
   "metadata": {},
   "source": [
    "### Contrast without metadata\n",
    "\n",
    "Here, we re-construct the index, but without metadata"
   ]
  },
  {
   "cell_type": "code",
   "execution_count": null,
   "metadata": {},
   "outputs": [
    {
     "name": "stdout",
     "output_type": "stream",
     "text": [
      "{'page_label': '542', 'file_name': 'IPCC_AR6_WGII_Chapter03.pdf'}\n"
     ]
    }
   ],
   "source": [
    "for node in nodes:\n",
    "    node.metadata.pop(\"entities\", None)\n",
    "\n",
    "print(nodes[0].metadata)"
   ]
  },
  {
   "cell_type": "code",
   "execution_count": null,
   "metadata": {},
   "outputs": [],
   "source": [
    "from llama_index import ServiceContext, VectorStoreIndex\n",
    "from llama_index.llms import OpenAI\n",
    "\n",
    "service_context = ServiceContext.from_defaults(\n",
    "    llm=OpenAI(model=\"gpt-3.5-turbo\", temperature=0.2)\n",
    ")\n",
    "\n",
    "index = VectorStoreIndex(nodes, service_context=service_context)"
   ]
  },
  {
   "cell_type": "code",
   "execution_count": null,
   "metadata": {},
   "outputs": [
    {
     "name": "stdout",
     "output_type": "stream",
     "text": [
      "According to the provided context information, Fox-Kemper is mentioned in relation to the decline of the AMOC (Atlantic Meridional Overturning Circulation) over the 21st century. The statement mentions that there is high confidence in the decline of the AMOC, but low confidence for quantitative projections.\n"
     ]
    }
   ],
   "source": [
    "query_engine = index.as_query_engine()\n",
    "response = query_engine.query(\"What is said by Fox-Kemper?\")\n",
    "print(response)"
   ]
  },
  {
   "attachments": {},
   "cell_type": "markdown",
   "metadata": {},
   "source": [
    "As we can see, our metadata-enriched index is able to fetch more relevant information."
   ]
  }
 ],
 "metadata": {
  "kernelspec": {
   "display_name": "llama-index",
   "language": "python",
   "name": "python3"
  },
  "language_info": {
   "codemirror_mode": {
    "name": "ipython",
    "version": 3
   },
   "file_extension": ".py",
   "mimetype": "text/x-python",
   "name": "python",
   "nbconvert_exporter": "python",
   "pygments_lexer": "ipython3"
  }
 },
 "nbformat": 4,
 "nbformat_minor": 2
}<|MERGE_RESOLUTION|>--- conflicted
+++ resolved
@@ -174,11 +174,7 @@
     }
    ],
    "source": [
-<<<<<<< HEAD
-    "from llama_index.ingestion import run_transformations\n",
-=======
     "from llama_index.ingestion import IngestionPipeline\n",
->>>>>>> 0e3f4960
     "\n",
     "import random\n",
     "\n",
@@ -187,13 +183,9 @@
     "# 100 documents takes about 5 minutes on CPU\n",
     "documents = random.sample(documents, 100)\n",
     "\n",
-<<<<<<< HEAD
-    "nodes = run_transformations(documents, transformations)"
-=======
     "pipeline = IngestionPipeline(transformations=transformations)\n",
     "\n",
     "nodes = pipeline.run(documents=documents)"
->>>>>>> 0e3f4960
    ]
   },
   {
