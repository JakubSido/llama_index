"""Test embedding functionalities."""

from collections import defaultdict
from typing import Any, Dict, List
from unittest.mock import patch

import pytest

from llama_index.indices.query.schema import QueryBundle
from llama_index.indices.service_context import ServiceContext
from llama_index.indices.tree.select_leaf_embedding_retriever import (
    TreeSelectLeafEmbeddingRetriever,
)
from llama_index.indices.tree.base import TreeIndex
<<<<<<< HEAD
from llama_index.readers.schema.base import Document
=======
from llama_index.langchain_helpers.chain_wrapper import (
    LLMChain,
    LLMMetadata,
    LLMPredictor,
)
from llama_index.langchain_helpers.text_splitter import TokenTextSplitter
from llama_index.schema import Document
from llama_index.schema import BaseNode
from tests.mock_utils.mock_predict import mock_llmchain_predict
>>>>>>> d9bdd8c5
from tests.mock_utils.mock_prompts import (
    MOCK_INSERT_PROMPT,
    MOCK_SUMMARY_PROMPT,
)


@pytest.fixture
def index_kwargs() -> dict:
    """Index kwargs."""
    return {
        "summary_template": MOCK_SUMMARY_PROMPT,
        "insert_prompt": MOCK_INSERT_PROMPT,
        "num_children": 2,
    }


@pytest.fixture
def documents() -> List[Document]:
    """Get documents."""
    # NOTE: one document for now
    doc_text = (
        "Hello world.\n"
        "This is a test.\n"
        "This is another test.\n"
        "This is a test v2."
    )
    return [Document(text=doc_text)]


def _get_node_text_embedding_similarities(
    query_embedding: List[float], nodes: List[BaseNode]
) -> List[float]:
    """Get node text embedding similarity."""
    text_similarity_map = defaultdict(lambda: 0.0)
    text_similarity_map["Hello world."] = 0.9
    text_similarity_map["This is a test."] = 0.8
    text_similarity_map["This is another test."] = 0.7
    text_similarity_map["This is a test v2."] = 0.6

    similarities = []
    for node in nodes:
        similarities.append(text_similarity_map[node.get_content()])

    return similarities


@patch.object(
    TreeSelectLeafEmbeddingRetriever,
    "_get_query_text_embedding_similarities",
    side_effect=_get_node_text_embedding_similarities,
)
def test_embedding_query(
    _patch_similarity: Any,
    index_kwargs: Dict,
    documents: List[Document],
    mock_service_context: ServiceContext,
) -> None:
    """Test embedding query."""
    tree = TreeIndex.from_documents(
        documents, service_context=mock_service_context, **index_kwargs
    )

    # test embedding query
    query_str = "What is?"
    retriever = tree.as_retriever(retriever_mode="select_leaf_embedding")
    nodes = retriever.retrieve(QueryBundle(query_str))
    assert nodes[0].node.get_content() == "Hello world."


def _mock_tokenizer(text: str) -> int:
    """Mock tokenizer that splits by spaces."""
    return len(text.split(" "))<|MERGE_RESOLUTION|>--- conflicted
+++ resolved
@@ -12,19 +12,9 @@
     TreeSelectLeafEmbeddingRetriever,
 )
 from llama_index.indices.tree.base import TreeIndex
-<<<<<<< HEAD
-from llama_index.readers.schema.base import Document
-=======
-from llama_index.langchain_helpers.chain_wrapper import (
-    LLMChain,
-    LLMMetadata,
-    LLMPredictor,
-)
 from llama_index.langchain_helpers.text_splitter import TokenTextSplitter
 from llama_index.schema import Document
 from llama_index.schema import BaseNode
-from tests.mock_utils.mock_predict import mock_llmchain_predict
->>>>>>> d9bdd8c5
 from tests.mock_utils.mock_prompts import (
     MOCK_INSERT_PROMPT,
     MOCK_SUMMARY_PROMPT,
