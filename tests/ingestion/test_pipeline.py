--- conflicted
+++ resolved
@@ -6,7 +6,6 @@
 from llama_index.node_parser import SentenceSplitter
 from llama_index.readers import ReaderConfig, StringIterableReader
 from llama_index.schema import Document
-from llama_index.storage.docstore import SimpleDocumentStore
 
 
 # clean up folders after tests
@@ -59,7 +58,6 @@
     assert len(nodes[0].metadata) > 0
 
 
-<<<<<<< HEAD
 @pytest.mark.integration()
 def test_register() -> None:
     pipeline = IngestionPipeline(
@@ -123,96 +121,4 @@
     new_pipeline = IngestionPipeline.from_pipeline_name("Test")
     nodes = new_pipeline.run()
     assert len(nodes) == 2
-    assert len(nodes[0].metadata) > 0
-=======
-def test_save_load_pipeline() -> None:
-    documents = [
-        Document(text="one", doc_id="1"),
-        Document(text="two", doc_id="2"),
-        Document(text="one", doc_id="1"),
-    ]
-
-    pipeline = IngestionPipeline(
-        transformations=[
-            SentenceSplitter(chunk_size=25, chunk_overlap=0),
-        ],
-        docstore=SimpleDocumentStore(),
-    )
-
-    nodes = pipeline.run(documents=documents)
-    assert len(nodes) == 2
-    assert pipeline.docstore is not None
-    assert len(pipeline.docstore.docs) == 2
-
-    # dedup will catch the last node
-    nodes = pipeline.run(documents=[documents[-1]])
-    assert len(nodes) == 0
-    assert pipeline.docstore is not None
-    assert len(pipeline.docstore.docs) == 2
-
-    # test save/load
-    pipeline.persist("./test_pipeline")
-
-    pipeline2 = IngestionPipeline(
-        transformations=[
-            SentenceSplitter(chunk_size=25, chunk_overlap=0),
-        ],
-    )
-
-    pipeline2.load("./test_pipeline")
-
-    # dedup will catch the last node
-    nodes = pipeline.run(documents=[documents[-1]])
-    assert len(nodes) == 0
-    assert pipeline.docstore is not None
-    assert len(pipeline.docstore.docs) == 2
-
-
-def test_pipeline_update() -> None:
-    document1 = Document.example()
-    document1.id_ = "1"
-
-    pipeline = IngestionPipeline(
-        transformations=[
-            SentenceSplitter(chunk_size=25, chunk_overlap=0),
-        ],
-        docstore=SimpleDocumentStore(),
-    )
-
-    nodes = pipeline.run(documents=[document1])
-    assert len(nodes) == 19
-    assert pipeline.docstore is not None
-    assert len(pipeline.docstore.docs) == 1
-
-    # adjust document content
-    document1 = Document(text="test", doc_id="1")
-
-    # run pipeline again
-    nodes = pipeline.run(documents=[document1])
-
-    assert len(nodes) == 1
-    assert pipeline.docstore is not None
-    assert len(pipeline.docstore.docs) == 1
-    assert next(iter(pipeline.docstore.docs.values())).text == "test"  # type: ignore
-
-
-def test_pipeline_dedup_duplicates_only() -> None:
-    documents = [
-        Document(text="one", doc_id="1"),
-        Document(text="two", doc_id="2"),
-        Document(text="three", doc_id="3"),
-    ]
-
-    pipeline = IngestionPipeline(
-        transformations=[
-            SentenceSplitter(chunk_size=25, chunk_overlap=0),
-        ],
-        docstore=SimpleDocumentStore(),
-    )
-
-    nodes = pipeline.run(documents=documents)
-    assert len(nodes) == 3
-
-    nodes = pipeline.run(documents=documents)
-    assert len(nodes) == 0
->>>>>>> c17d1497
+    assert len(nodes[0].metadata) > 0