from typing import List, cast

import pytest

try:
    import qdrant_client
except ImportError:
    qdrant_client = None  # type: ignore

from llama_index.schema import NodeRelationship, RelatedNodeInfo, TextNode
from llama_index.vector_stores import QdrantVectorStore
from llama_index.vector_stores.types import (
    NodeWithEmbedding,
    VectorStoreQuery,
    MetadataFilters,
    ExactMatchFilter,
)


@pytest.fixture
def node_embeddings() -> List[NodeWithEmbedding]:
    return [
        NodeWithEmbedding(
            embedding=[1.0, 0.0],
            node=TextNode(
                text="lorem ipsum",
<<<<<<< HEAD
                id_="c330d77f-90bd-4c51-9ed2-57d8d693b3b0",
                relationships={
                    NodeRelationship.SOURCE: RelatedNodeInfo(node_id="test-0")
=======
                doc_id="c330d77f-90bd-4c51-9ed2-57d8d693b3b0",
                relationships={DocumentRelationship.SOURCE: "test-0"},
                extra_info={
                    "author": "Stephen King",
                    "theme": "Friendship",
>>>>>>> 98e12fa5
                },
            ),
        ),
        NodeWithEmbedding(
            embedding=[0.0, 1.0],
            node=TextNode(
                text="lorem ipsum",
<<<<<<< HEAD
                id_="c3d1e1dd-8fb4-4b8f-b7ea-7fa96038d39d",
                relationships={
                    NodeRelationship.SOURCE: RelatedNodeInfo(node_id="test-1")
=======
                doc_id="c3d1e1dd-8fb4-4b8f-b7ea-7fa96038d39d",
                relationships={DocumentRelationship.SOURCE: "test-1"},
                extra_info={
                    "director": "Francis Ford Coppola",
                    "theme": "Mafia",
>>>>>>> 98e12fa5
                },
            ),
        ),
    ]


@pytest.mark.skipif(qdrant_client is None, reason="qdrant-client not installed")
def test_add_stores_data(node_embeddings: List[NodeWithEmbedding]) -> None:
    client = qdrant_client.QdrantClient(":memory:")
    qdrant_vector_store = QdrantVectorStore(collection_name="test", client=client)

    with pytest.raises(ValueError):
        client.count("test")  # That indicates the collection does not exist

    qdrant_vector_store.add(node_embeddings)

    assert client.count("test").count == 2


@pytest.mark.skipif(qdrant_client is None, reason="qdrant-client not installed")
def test_build_query_filter_returns_none() -> None:
    client = qdrant_client.QdrantClient(":memory:")
    qdrant_vector_store = QdrantVectorStore(collection_name="test", client=client)

    query = VectorStoreQuery()
    query_filter = qdrant_vector_store._build_query_filter(query)

    assert query_filter is None


@pytest.mark.skipif(qdrant_client is None, reason="qdrant-client not installed")
def test_build_query_filter_returns_match_any() -> None:
    from qdrant_client.http.models import FieldCondition, Filter, MatchAny

    client = qdrant_client.QdrantClient(":memory:")
    qdrant_vector_store = QdrantVectorStore(collection_name="test", client=client)

    query = VectorStoreQuery(doc_ids=["1", "2", "3"])
    query_filter = cast(Filter, qdrant_vector_store._build_query_filter(query))

    assert query_filter is not None
    assert len(query_filter.must) == 1  # type: ignore[index, arg-type]
    assert isinstance(query_filter.must[0], FieldCondition)  # type: ignore[index]
    assert query_filter.must[0].key == "doc_id"  # type: ignore[index]
    assert isinstance(query_filter.must[0].match, MatchAny)  # type: ignore[index]
    assert query_filter.must[0].match.any == ["1", "2", "3"]  # type: ignore[index]


@pytest.mark.skipif(qdrant_client is None, reason="qdrant-client not installed")
def test_build_query_filter_returns_empty_filter_on_query_str() -> None:
    from qdrant_client.http.models import Filter

    client = qdrant_client.QdrantClient(":memory:")
    qdrant_vector_store = QdrantVectorStore(collection_name="test", client=client)

    query = VectorStoreQuery(query_str="lorem")
    query_filter = cast(Filter, qdrant_vector_store._build_query_filter(query))

    assert query_filter is not None
    assert len(query_filter.must) == 0  # type: ignore[index, arg-type]


@pytest.mark.skipif(qdrant_client is None, reason="qdrant-client not installed")
def test_build_query_filter_returns_combined_filter() -> None:
    from qdrant_client.http.models import (
        FieldCondition,
        Filter,
        MatchAny,
        MatchValue,
        Range,
    )

    client = qdrant_client.QdrantClient(":memory:")
    qdrant_vector_store = QdrantVectorStore(collection_name="test", client=client)

    filters = MetadataFilters(
        filters=[
            ExactMatchFilter(key="text_field", value="text_value"),
            ExactMatchFilter(key="int_field", value=4),
            ExactMatchFilter(key="float_field", value=3.5),
        ]
    )
    query = VectorStoreQuery(doc_ids=["1", "2", "3"], filters=filters)
    query_filter = cast(Filter, qdrant_vector_store._build_query_filter(query))

    assert query_filter is not None
    assert len(query_filter.must) == 4  # type: ignore[index, arg-type]

    assert isinstance(query_filter.must[0], FieldCondition)  # type: ignore[index]
    assert query_filter.must[0].key == "doc_id"  # type: ignore[index]
    assert isinstance(query_filter.must[0].match, MatchAny)  # type: ignore[index]
    assert query_filter.must[0].match.any == ["1", "2", "3"]  # type: ignore[index]

    assert isinstance(query_filter.must[1], FieldCondition)  # type: ignore[index]
    assert query_filter.must[1].key == "text_field"  # type: ignore[index]
    assert isinstance(query_filter.must[1].match, MatchValue)  # type: ignore[index]
    assert query_filter.must[1].match.value == "text_value"  # type: ignore[index]

    assert isinstance(query_filter.must[2], FieldCondition)  # type: ignore[index]
    assert query_filter.must[2].key == "int_field"  # type: ignore[index]
    assert isinstance(query_filter.must[2].match, MatchValue)  # type: ignore[index]
    assert query_filter.must[2].match.value == 4  # type: ignore[index]

    assert isinstance(query_filter.must[3], FieldCondition)  # type: ignore[index]
    assert query_filter.must[3].key == "float_field"  # type: ignore[index]
    assert isinstance(query_filter.must[3].range, Range)  # type: ignore[index]
    assert query_filter.must[3].range.gte == 3.5  # type: ignore[index]
    assert query_filter.must[3].range.lte == 3.5  # type: ignore[index]<|MERGE_RESOLUTION|>--- conflicted
+++ resolved
@@ -24,17 +24,12 @@
             embedding=[1.0, 0.0],
             node=TextNode(
                 text="lorem ipsum",
-<<<<<<< HEAD
                 id_="c330d77f-90bd-4c51-9ed2-57d8d693b3b0",
                 relationships={
                     NodeRelationship.SOURCE: RelatedNodeInfo(node_id="test-0")
-=======
-                doc_id="c330d77f-90bd-4c51-9ed2-57d8d693b3b0",
-                relationships={DocumentRelationship.SOURCE: "test-0"},
-                extra_info={
+                metadata={
                     "author": "Stephen King",
                     "theme": "Friendship",
->>>>>>> 98e12fa5
                 },
             ),
         ),
@@ -42,17 +37,12 @@
             embedding=[0.0, 1.0],
             node=TextNode(
                 text="lorem ipsum",
-<<<<<<< HEAD
                 id_="c3d1e1dd-8fb4-4b8f-b7ea-7fa96038d39d",
                 relationships={
                     NodeRelationship.SOURCE: RelatedNodeInfo(node_id="test-1")
-=======
-                doc_id="c3d1e1dd-8fb4-4b8f-b7ea-7fa96038d39d",
-                relationships={DocumentRelationship.SOURCE: "test-1"},
-                extra_info={
+                metadata={
                     "director": "Francis Ford Coppola",
                     "theme": "Mafia",
->>>>>>> 98e12fa5
                 },
             ),
         ),
